/*
 * The contents of this file are subject to the Mozilla Public License
 * Version 1.1 (the "License"); you may not use this file except in
 * compliance with the License. You may obtain a copy of the License at
 * http://www.mozilla.org/.
 *
 * Software distributed under the License is distributed on an "AS IS"
 * basis, WITHOUT WARRANTY OF ANY KIND, either express or implied. See
 * the License for the specific language governing rights and limitations
 * under the License.
 *
 * The Original Code is AOLserver Code and related documentation
 * distributed by AOL.
 *
 * The Initial Developer of the Original Code is America Online,
 * Inc. Portions created by AOL are Copyright (C) 1999 America Online,
 * Inc. All Rights Reserved.
 *
 * Alternatively, the contents of this file may be used under the terms
 * of the GNU General Public License (the "GPL"), in which case the
 * provisions of GPL are applicable instead of those above.  If you wish
 * to allow use of your version of this file only under the terms of the
 * GPL and not to allow others to use your version of this file under the
 * License, indicate your decision by deleting the provisions above and
 * replace them with the notice and other provisions required by the GPL.
 * If you do not delete the provisions above, a recipient may use your
 * version of this file under either the License or the GPL.
 */

/*
 * nsthread.h --
 *
 *  Core threading and system headers.
 *
 */

#ifndef NSTHREAD_H
#define NSTHREAD_H

#ifndef _GNU_SOURCE
#define _GNU_SOURCE
#endif

#ifdef HAVE_CONFIG_H
#include "nsconfig.h"
#endif

#include <nscheck.h>

/*
 * AFAICT, there is no reason to conditionalize NSTHREAD_EXPORTS
 * depending on the compiler used, it should ALWAYS be set:
 * --atp@piskorski.com, 2014/09/23 13:14 EDT
 */
#define NSTHREAD_EXPORTS

#if defined(__GNUC__) && __GNUC__ > 2
/* Use gcc branch prediction hint to minimize cost of e.g. DTrace
 * ENABLED checks. 
 */
#  define unlikely(x) (__builtin_expect((x), 0))
#  define likely(x) (__builtin_expect((x), 1))
#else
#  define unlikely(x) (x)
#  define likely(x) (x)
#endif

/***************************************************************
 * Main Windows defines, including 
 *
 *  - mingw 
 *  - Visual Studio
 *  - WIN32
 *  - WIN64
 ***************************************************************/
#ifdef _WIN32
# define NS_EXPORT                   __declspec(dllexport)
# define NS_IMPORT                   __declspec(dllimport)

# if defined(NSTHREAD_EXPORTS)
#  define NS_STORAGE_CLASS            NS_EXPORT
# else
#  define NS_STORAGE_CLASS            NS_IMPORT
# endif

# ifndef WIN32_LEAN_AND_MEAN
#  define WIN32_LEAN_AND_MEAN
# endif

/* 
 * 0x0400  Windows NT
 * 0x0500  Windows XP
 * 0x0600  Windows Vista
 * 0x0601  Windows 7 
 * 0x0602  Windows 8
 * 0x0603  Windows 8.1
 */
# ifndef _WIN32_WINNT
#  define _WIN32_WINNT                0x0600
# endif

# include <windows.h>
# include <winsock2.h>
# include <ws2tcpip.h>
# include <sys/timeb.h>
# include <sys/types.h>
# include <io.h>
# include <process.h>
# include <direct.h>

# define STDOUT_FILENO               1
# define STDERR_FILENO               2

# if defined(_MSC_VER)
/*
 * Visual Studio defines
 */
#  define NS_SOCKET		SOCKET
#  define NS_INVALID_SOCKET     INVALID_SOCKET

typedef          __int8 int8_t;
typedef unsigned __int8 uint8_t;

typedef          __int16 int16_t;
typedef unsigned __int16 uint16_t;

typedef          __int32 int32_t;
typedef unsigned __int32 uint32_t;

typedef          __int64 int64_t;
typedef unsigned __int64 uint64_t;

typedef          long int intmax_t;
typedef unsigned long int uintmax_t;

typedef          DWORD pid_t;
#define NS_INVALID_PID 0

#  ifdef _WIN64
typedef int64_t ssize_t;
#  else
typedef int32_t ssize_t;
#  endif

#  define atoll                       _atoi64
#  define strtoll                     _strtoi64

#  define access                      _access
#  define chsize                      _chsize
#  define close                       _close
#  define dup                         _dup
#  define dup2                        _dup2
#  define fileno                      _fileno
#  define getpid                      _getpid
#  define lseek                       _lseek
#  define mktemp                      _mktemp
#  define open                        _open
#  define putenv                      _putenv
#  define read                        _read
#  define snprintf                    _snprintf
#  define unlink                      _unlink
#  define vsnprintf                   _vsnprintf
#  define write                       _write

#  define ftruncate(f,s)              chsize((f),(s))

# else
/*
 * MinGW
 */
#  define NS_SOCKET 		int
#  define NS_INVALID_PID 	(-1)
#  define NS_INVALID_SOCKET     (-1)
# endif

/*
 * ALL _WIN32
 */
# include <sys/stat.h> /* for __stat64 */
# include <malloc.h>   /* for alloca   */

# define NS_SIGHUP                  1
# define NS_SIGINT                  2
# define NS_SIGQUIT                 3
# define NS_SIGPIPE                13
# define NS_SIGTERM                15

# define DEVNULL	             "nul:"

# define sleep(n)                    (Sleep((n)*1000))
# define mkdir(d,m)                  _mkdir((d))
# define strcasecmp                  _stricmp
# define strncasecmp                 _strnicmp


# define mkstemp		     ns_mkstemp

/*
 * Under MinGW we use nsconfig.h, for MSVC we pre-define environment here
 */

# ifndef HAVE_CONFIG_H
#  define F_OK                        0
#  define W_OK                        2
#  define R_OK                        4
#  define X_OK                        R_OK
#  define va_copy(dst,src)            ((void)((dst) = (src)))
#  define USE_TCLVFS                  1
#  define USE_THREAD_ALLOC            1
#  define VERSION                     NS_PATCH_LEVEL
#  define _LARGEFILE64_SOURCE         1
#  define _THREAD_SAFE                1
#  define TCL_THREADS                 1
#  define HAVE_GETADDRINFO            1
#  define HAVE_GETNAMEINFO            1
#  define HAVE_STRUCT_STAT64          1
#  define PACKAGE                     "naviserver"
#  define PACKAGE_NAME                "NaviServer"
#  define PACKAGE_STRING              PACKAGE_NAME " " NS_PATCH_LEVEL
#  define PACKAGE_TAG                 PACKAGE_STRING
#  define PACKAGE_TARNAME             PACKAGE
#  define PACKAGE_VERSION             NS_VERSION
#  define PACKAGE_BUGREPORT           "naviserver-devel@lists.sourceforge.net"
#  define TIME_T_MAX                  LONG_MAX
# endif

/*
 * The following structure defines an I/O scatter/gather buffer for WIN32.
 */

struct iovec {
    size_t      iov_len;     /* the length of the buffer */
    char FAR *  iov_base;    /* the pointer to the buffer */
};

/*
 * The following is for supporting our own poll() emulation.
 */
# ifndef POLLIN
#  define POLLIN                      0x0001U
#  define POLLPRI                     0x0002U
#  define POLLOUT                     0x0004U
#  define POLLERR                     0x0008U
#  define POLLHUP                     0x0010U

struct pollfd {
    NS_SOCKET      fd;
    unsigned short events;
    unsigned short revents;
};
# endif


/*
 * Provide compatibility for shutdown() on sockets.
 */

# ifndef SHUT_RD
#  define SHUT_RD SD_RECEIVE
# endif
# ifndef SHUT_WR
#  define SHUT_WR SD_SEND
# endif
# ifndef SHUT_RDWR
#  define SHUT_RDWR SD_BOTH
# endif

/*
 * The following is for supporting opendir/readdir functionality
 */

struct dirent {
    char *d_name;
};

typedef struct DIR_ *DIR;
/* 
 * End of Windows section 
 */
# else
/***************************************************************
 *
 * Not windows 
 *
 * mostly Unix style OSes, including Mac OS X
 *
 ***************************************************************/
#include <sys/types.h>
#include <dirent.h>
#include <sys/time.h>
#include <netinet/in.h>
#include <arpa/inet.h>
#include <string.h>
#include <unistd.h>
#include <sys/socket.h>
#include <netdb.h>
#include <sys/uio.h>
#include <poll.h>
#include <sys/resource.h>
#include <sys/wait.h>
#include <sys/ioctl.h>
#include <ctype.h>
#include <grp.h>
#include <pthread.h>
#include <sys/mman.h>
#include <poll.h>

#define NS_SOCKET	int
#define NS_INVALID_PID  (-1)

/* 
 * Many modules use SOCKET and not NS_SOCKET; don't force updates for
 * the time being, allthough the use of SOCKET should be deprecated.
 */
#ifndef SOCKET
# define SOCKET NS_SOCKET
#endif

# if defined(HAVE_SYS_UIO_H)
#  include <sys/uio.h>
# elif defined(HAVE_UIO_H)
#  include <uio.h>
# endif

# ifdef HAVE_NETINET_TCP_H
#  include <netinet/tcp.h>
# endif

# ifdef __linux
#  include <sys/prctl.h>
# endif

# ifdef __hp
#  define seteuid(i) setresuid((-1),(i),(-1))
# endif

# ifdef __sun
#  include <sys/filio.h>
#  include <sys/systeminfo.h>
#  include <alloca.h>
#  define gethostname(b,s) (!(sysinfo(SI_HOSTNAME, b, s) > 0))
# endif

# ifdef __unixware
#  include <sys/filio.h>
# endif

# if defined(__sgi) && !defined(_SGI_MP_SOURCE)
#  define _SGI_MP_SOURCE
# endif

# if defined(__sun) && !defined(_POSIX_PTHREAD_SEMANTICS)
#  define _POSIX_PTHREAD_SEMANTICS
# endif

# ifdef __OpenBSD__
#  ifndef ENOTSUP
/*
 * Workaround until we have ENOTSUP in errno.h
 */
#   define ENOTSUP                     EOPNOTSUPP
#  endif
# endif

# define O_TEXT                      0
# define O_BINARY                    0

# define NS_INVALID_SOCKET           (-1)
# define SOCKET_ERROR                (-1)

# define NS_SIGHUP                   SIGHUP
# define NS_SIGINT                   SIGINT
# define NS_SIGQUIT                  SIGQUIT
# define NS_SIGPIPE                  SIGPIPE
# define NS_SIGTERM                  SIGTERM

# define DEVNULL	                    "/dev/null"

# if __GNUC__ >= 4
#  define NS_EXPORT                 __attribute__ ((visibility ("default")))
# else
#  define NS_EXPORT
# endif /* __GNUC__ >= 4 */
# define NS_IMPORT
# if defined(NSTHREAD_EXPORTS)
#  define NS_STORAGE_CLASS            NS_EXPORT
# else
#  define NS_STORAGE_CLASS            NS_IMPORT
# endif
#endif /* _WIN32 */

/***************************************************************
 *
 * Common part, Unix and Windows
 *
 ***************************************************************/

#include <tcl.h>
#include <limits.h>
#include <time.h>
#include <fcntl.h>
#include <signal.h>
#include <errno.h>
#include <ctype.h>
#include <stdlib.h>
#include <stddef.h>
#include <stdio.h>
#include <stdarg.h>
#include <assert.h>
#include <sys/stat.h>

#if !defined(NS_POLL_NFDS_TYPE) 
# define NS_POLL_NFDS_TYPE unsigned int
#endif

#ifdef HAVE_INTTYPES_H
#include <inttypes.h>
#endif

#ifdef HAVE_STDINT_H
#include <stdint.h>
#endif

#ifdef HAVE_SYS_PARAM_H
#include <sys/param.h>
#endif

#ifdef _WIN32
# ifndef EINPROGRESS
#  define EINPROGRESS                WSAEINPROGRESS
# endif
# ifndef EWOULDBLOCK
#  define EWOULDBLOCK                WSAEWOULDBLOCK
# endif
# ifndef ETIMEDOUT
#  define ETIMEDOUT                 1
# endif
#endif

#ifndef S_ISREG
#define S_ISREG(m)                  ((m) & _S_IFREG)
#endif

#ifndef S_ISDIR
#define S_ISDIR(m)                  ((m) & _S_IFDIR)
#endif

#ifndef F_CLOEXEC
#define F_CLOEXEC                   1
#endif

#ifndef __linux
#ifdef FD_SETSIZE
#undef FD_SETSIZE
#endif
#define FD_SETSIZE                  1024
#endif

#ifndef PATH_MAX
#define PATH_MAX 1024
#endif

/* 
 * Some very old gcc versions do not have LLONG_* defined, instead of
 * messing with configure here it is a simple define for such cases
 */

#ifndef LLONG_MAX
#define LLONG_HALF                  (1LL << (sizeof (long long int) * CHAR_BIT - 2))
#define LLONG_MAX                   (LLONG_HALF - 1 + LLONG_HALF)
#define LLONG_MIN                   (-LLONG_MAX-1)
#endif

/*
 * This baroque pre-processor fiddling should be eventually
 * replaced with a decent configure option and/or logic.
 */

#ifndef UIO_MAXIOV
# ifdef IOV_MAX
#  define UIO_MAXIOV IOV_MAX
# else
#  if defined(__FreeBSD__) || defined(__APPLE__) || defined(__NetBSD__)
#   define UIO_MAXIOV 1024
#  elif defined(__sun)
#   define UIO_MAXIOV 16
#  else
#   define UIO_MAXIOV 16
#  endif
# endif
#endif

#ifndef UIO_SMALLIOV
# define UIO_SMALLIOV 8
#endif

/*
 * Some systems (Solaris) lack useful MIN/MAX macros
 * normally defined in sys/param.h so define them here.
 */

#ifndef MIN
# define MIN(a,b)                    (((a)<(b))?(a):(b))
#endif

#ifndef MAX
# define MAX(a,b)                    (((a)>(b))?(a):(b))
#endif

/*
 * Define a few macros from inttypes.h which are 
 * missing one some platforms.
 */
#if !defined(PRId64)
# define PRId64      "I64d"
#endif
#if !defined(PRId32)
# define PRId32      "I32d"
#endif
# if !defined(PRIuMAX)
# define PRIuMAX     "I64u"
#endif
#if !defined(PRIu64)
# define PRIu64      "I64u"
#endif

/*
 * There is apparently no platform independent print format for items
 * of size_t. Therefore, we invent here our own variant, trying to
 * stick to the naming conventions.
 */
#if !defined(PRIdz) && defined(_WIN64)
# define PRIdz PRId64
#endif
#if !defined(PRIdz) && defined(_WIN32)
# define PRIdz PRId32
#endif
#if !defined(PRIdz)
# define PRIdz "zd"
#endif

/*
 * There is apparently no platform independent print format for items
 * of off_t. Therefore, we invent here our own variant, trying to
 * stick to the naming conventions.
 */
#if !defined(PROTd)
# define PROTd PRId64
#endif

#if defined(__sun) && defined(__SVR4)
# define PRIiovlen "ld"
#else
# define PRIiovlen PRIdz
#endif

/*
 * Older Solaris version (2.8-) have older definitions
 * of pointer formatting macros.
 */

#ifndef PRIdPTR
# if defined(_LP64) || defined(_I32LPx)
#  define PRIdPTR                     "ld"
# else
#  define PRIdPTR                     "d"
# endif
#endif

#ifndef PRIoPTR
# if defined(_LP64) || defined(_I32LPx)
#  define PRIoPTR                     "lo"
# else
#  define PRIoPTR                     "o"
# endif
#endif

#ifndef PRIiPTR
# if defined(_LP64) || defined(_I32LPx)
#  define PRIiPTR                     "li"
# else
#  define PRIiPTR                     "i"
# endif
#endif

#ifndef PRIuPTR
# if defined(_LP64) || defined(_I32LPx)
#  define PRIuPTR                     "lu"
# else
#  define PRIuPTR                     "u"
# endif
#endif

#ifndef PRIxPTR
# if defined(_LP64) || defined(_I32LPx)
#  define PRIxPTR                     "lx"
# else
#  define PRIxPTR                     "x"
# endif
#endif

#if !defined(INT2PTR) && !defined(PTR2INT)
#   if defined(HAVE_INTPTR_T) || defined(intptr_t)
#       define INT2PTR(p)  ((void *)(intptr_t)(p))
#       define PTR2INT(p)  ((int)(intptr_t)(p))
#       define UINT2PTR(p) ((void *)(uintptr_t)(p))
#       define PTR2UINT(p) ((unsigned int)(uintptr_t)(p))
#   else
#       define INT2PTR(p)  ((void *)(p))
#       define PTR2INT(p)  ((int)(p))
#       define UINT2PTR(p) ((void *)(p))
#       define PTR2UINT(p) ((unsigned int)(p))
#   endif
#endif

#ifdef _WIN32
# define PTR2NSSOCK(p) PTR2UINT(p)
# define NSSOCK2PTR(p) UINT2PTR(p)
#else
# define PTR2NSSOCK(p) PTR2INT(p)
# define NSSOCK2PTR(p) INT2PTR(p)
#endif

#ifdef __cplusplus
# define NS_EXTERN                   extern "C" NS_STORAGE_CLASS
#else
# define NS_EXTERN                   extern NS_STORAGE_CLASS
#endif

/*
 * Various constants.
 */

#define NS_OK                       0
#define NS_ERROR                    (-1)
#define NS_TIMEOUT                  (-2)
#define NS_FATAL                    (-3)

#define NS_THREAD_DETACHED          1
#define NS_THREAD_JOINED            2
#define NS_THREAD_EXITED            4
#define NS_THREAD_NAMESIZE          64
#define NS_THREAD_MAXTLS            100

/*
 * The following objects are defined as pointers to dummy structures
 * to ensure proper type checking.  The actual objects underlying
 * objects are platform specific.
 */

typedef struct Ns_Thread_   *Ns_Thread;
typedef struct Ns_Tls_      *Ns_Tls;
typedef struct Ns_Mutex_    *Ns_Mutex;
typedef struct Ns_Cond_     *Ns_Cond;
typedef struct Ns_Cs_       *Ns_Cs;
typedef struct Ns_Sema_     *Ns_Sema;
typedef struct Ns_RWLock_   *Ns_RWLock;

typedef struct Ns_Time {
    long    sec;
    long    usec;
} Ns_Time;

typedef void (Ns_ThreadProc) (void *arg);
typedef void (Ns_TlsCleanup) (void *arg);
typedef void (Ns_ThreadArgProc) (Tcl_DString *dsPtr, void *proc, void *arg);

/*
 * pthread.c
 */

NS_EXTERN void Nsthreads_LibInit(void);

/*
 * fork.c:
 */

NS_EXTERN pid_t ns_fork(void);

/*
 * master.c:
 */

NS_EXTERN void Ns_MasterLock(void);
NS_EXTERN void Ns_MasterUnlock(void);

/*
 * memory.c:
 */

NS_EXTERN void *ns_malloc(size_t size) NS_GNUC_MALLOC;
NS_EXTERN void *ns_calloc(size_t num, size_t size) NS_GNUC_MALLOC;
NS_EXTERN void ns_free(void *buf);
NS_EXTERN void *ns_realloc(void *buf, size_t size) NS_GNUC_WARN_UNUSED_RESULT;
NS_EXTERN char *ns_strdup(const char *string) NS_GNUC_MALLOC;
NS_EXTERN char *ns_strcopy(const char *string) NS_GNUC_MALLOC;
NS_EXTERN char *ns_strncopy(const char *string, ssize_t size) NS_GNUC_MALLOC;

/*
 * mutex.c:
 */

NS_EXTERN void Ns_MutexInit(Ns_Mutex *mutexPtr);
NS_EXTERN void Ns_MutexDestroy(Ns_Mutex *mutexPtr);
NS_EXTERN void Ns_MutexLock(Ns_Mutex *mutexPtr);
NS_EXTERN int  Ns_MutexTryLock(Ns_Mutex *mutexPtr);
NS_EXTERN void Ns_MutexUnlock(Ns_Mutex *mutexPtr);
NS_EXTERN char *Ns_MutexGetName(Ns_Mutex *mutexPtr);
NS_EXTERN void Ns_MutexSetName(Ns_Mutex *mutexPtr, CONST char *name);
NS_EXTERN void Ns_MutexSetName2(Ns_Mutex *mutexPtr, CONST char *prefix,
                                CONST char *name);
NS_EXTERN void Ns_MutexList(Tcl_DString *dsPtr);


/*
 * rwlock.c:
 */

NS_EXTERN void Ns_RWLockInit(Ns_RWLock *lockPtr);
NS_EXTERN void Ns_RWLockDestroy(Ns_RWLock *lockPtr);
NS_EXTERN void Ns_RWLockRdLock(Ns_RWLock *lockPtr);
NS_EXTERN void Ns_RWLockWrLock(Ns_RWLock *lockPtr);
NS_EXTERN void Ns_RWLockUnlock(Ns_RWLock *lockPtr);

/*
 * cslock.c;
 */

NS_EXTERN void Ns_CsInit(Ns_Cs *csPtr);
NS_EXTERN void Ns_CsDestroy(Ns_Cs *csPtr);
NS_EXTERN void Ns_CsEnter(Ns_Cs *csPtr);
NS_EXTERN void Ns_CsLeave(Ns_Cs *csPtr);

/*
 * cond.c:
 */

NS_EXTERN void Ns_CondInit(Ns_Cond *condPtr);
NS_EXTERN void Ns_CondDestroy(Ns_Cond *condPtr);
NS_EXTERN void Ns_CondSignal(Ns_Cond *condPtr);
NS_EXTERN void Ns_CondBroadcast(Ns_Cond *condPtr);
NS_EXTERN void Ns_CondWait(Ns_Cond *condPtr, Ns_Mutex *lockPtr);
NS_EXTERN int Ns_CondTimedWait(Ns_Cond *condPtr, Ns_Mutex *lockPtr,
                Ns_Time *timePtr);

/*
 * reentrant.c:
 */

NS_EXTERN struct dirent *ns_readdir(DIR * pDir);
NS_EXTERN struct tm *ns_localtime(const time_t * clock);
NS_EXTERN struct tm *ns_gmtime(const time_t * clock);
NS_EXTERN char *ns_ctime(const time_t * clock);
NS_EXTERN char *ns_asctime(const struct tm *tmPtr);
NS_EXTERN char *ns_strtok(char *s1, const char *s2);
NS_EXTERN char *ns_inet_ntoa(struct in_addr addr);

/*
 * sema.c:
 */

NS_EXTERN void Ns_SemaInit(Ns_Sema *semaPtr, int initCount);
NS_EXTERN void Ns_SemaDestroy(Ns_Sema *semaPtr);
NS_EXTERN void Ns_SemaWait(Ns_Sema *semaPtr);
NS_EXTERN void Ns_SemaPost(Ns_Sema *semaPtr, int count);

/*
 * signal.c:
 */

#ifndef _WIN32
NS_EXTERN int ns_sigmask(int how, sigset_t *set, sigset_t *oset) NS_GNUC_NONNULL(2);
NS_EXTERN int ns_sigwait(sigset_t *set, int *sig) NS_GNUC_NONNULL(1) NS_GNUC_NONNULL(2);
NS_EXTERN int ns_signal(int sig, void (*proc)(int));
#endif

/*
 * thread.c:
 */

NS_EXTERN void Ns_ThreadCreate(Ns_ThreadProc *proc, void *arg, long stackSize,
                Ns_Thread *resultPtr);
NS_EXTERN void Ns_ThreadExit(void *arg);
NS_EXTERN void Ns_ThreadJoin(Ns_Thread *threadPtr, void **argPtr);
NS_EXTERN void Ns_ThreadYield(void);
NS_EXTERN void Ns_ThreadSetName(char *name, ...);
NS_EXTERN uintptr_t Ns_ThreadId(void);
NS_EXTERN void Ns_ThreadSelf(Ns_Thread *threadPtr);
NS_EXTERN char *Ns_ThreadGetName(void);
NS_EXTERN char *Ns_ThreadGetParent(void);
NS_EXTERN long Ns_ThreadStackSize(long size);
NS_EXTERN void Ns_ThreadList(Tcl_DString *dsPtr, Ns_ThreadArgProc *proc);
NS_EXTERN void Ns_ThreadGetThreadInfo(size_t *maxStackSize, size_t *estimatedSize);


/*
 * time.c:
 */

<<<<<<< HEAD
NS_EXTERN void Ns_GetTime(Ns_Time *timePtr);
NS_EXTERN void Ns_GetTimeFromTcl(Ns_Time *timePtr);
NS_EXTERN void Ns_AdjTime(Ns_Time *timePtr);
NS_EXTERN int  Ns_DiffTime(Ns_Time *t1, Ns_Time *t0, Ns_Time *resultPtr);
NS_EXTERN void Ns_IncrTime(Ns_Time *timePtr, long sec, long usec);
NS_EXTERN Ns_Time *Ns_AbsoluteTime(Ns_Time *absPtr, Ns_Time *adjPtr);
=======
NS_EXTERN void Ns_GetTime(Ns_Time *timePtr) NS_GNUC_NONNULL(1);
NS_EXTERN void Ns_AdjTime(Ns_Time *timePtr)  NS_GNUC_NONNULL(1);
NS_EXTERN int  Ns_DiffTime(Ns_Time *t1, Ns_Time *t0, Ns_Time *resultPtr)  NS_GNUC_NONNULL(1) NS_GNUC_NONNULL(2);
NS_EXTERN void Ns_IncrTime(Ns_Time *timePtr, long sec, long usec)  NS_GNUC_NONNULL(1);
NS_EXTERN Ns_Time *Ns_AbsoluteTime(Ns_Time *absPtr, Ns_Time *adjPtr)  NS_GNUC_NONNULL(1);
>>>>>>> 7a651ef4

/*
 * tls.c:
 */

NS_EXTERN void Ns_TlsAlloc(Ns_Tls *tlsPtr, Ns_TlsCleanup *cleanup);
NS_EXTERN void Ns_TlsSet(Ns_Tls *tlsPtr, void *value);
NS_EXTERN void *Ns_TlsGet(Ns_Tls *tlsPtr);

/*
 * winthread.c:
 */

#ifdef _WIN32
NS_EXTERN DIR *opendir(char *pathname);
NS_EXTERN struct dirent *readdir(DIR *dp);
NS_EXTERN int closedir(DIR *dp);
NS_EXTERN int link(char *from, char *to);
NS_EXTERN int symlink(char *from, char *to);
NS_EXTERN int kill(pid_t pid, int sig);

# ifdef _MSC_VER
NS_EXTERN int truncate(char *file, off_t size);
# endif
#endif

/*
 * tcl 8.6 and TIP 330/336 compatability
 */

#if (TCL_MAJOR_VERSION < 8) || (TCL_MAJOR_VERSION == 8) && (TCL_MINOR_VERSION < 6)
#define Tcl_GetErrorLine(interp) (interp->errorLine)
#endif

#endif /* NSTHREAD_H */<|MERGE_RESOLUTION|>--- conflicted
+++ resolved
@@ -797,20 +797,12 @@
  * time.c:
  */
 
-<<<<<<< HEAD
-NS_EXTERN void Ns_GetTime(Ns_Time *timePtr);
-NS_EXTERN void Ns_GetTimeFromTcl(Ns_Time *timePtr);
-NS_EXTERN void Ns_AdjTime(Ns_Time *timePtr);
-NS_EXTERN int  Ns_DiffTime(Ns_Time *t1, Ns_Time *t0, Ns_Time *resultPtr);
-NS_EXTERN void Ns_IncrTime(Ns_Time *timePtr, long sec, long usec);
-NS_EXTERN Ns_Time *Ns_AbsoluteTime(Ns_Time *absPtr, Ns_Time *adjPtr);
-=======
+NS_EXTERN void Ns_GetTimeFromTcl(Ns_Time *timePtr) NS_GNUC_NONNULL(1);
 NS_EXTERN void Ns_GetTime(Ns_Time *timePtr) NS_GNUC_NONNULL(1);
 NS_EXTERN void Ns_AdjTime(Ns_Time *timePtr)  NS_GNUC_NONNULL(1);
 NS_EXTERN int  Ns_DiffTime(Ns_Time *t1, Ns_Time *t0, Ns_Time *resultPtr)  NS_GNUC_NONNULL(1) NS_GNUC_NONNULL(2);
 NS_EXTERN void Ns_IncrTime(Ns_Time *timePtr, long sec, long usec)  NS_GNUC_NONNULL(1);
 NS_EXTERN Ns_Time *Ns_AbsoluteTime(Ns_Time *absPtr, Ns_Time *adjPtr)  NS_GNUC_NONNULL(1);
->>>>>>> 7a651ef4
 
 /*
  * tls.c:
