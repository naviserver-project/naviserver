--- conflicted
+++ resolved
@@ -1582,12 +1582,8 @@
 	connPtr->fd = 0;
     }
     if (connPtr->streamWriter) {
-<<<<<<< HEAD
-        WriterSock *wrPtr;
-=======
 	WriterSock *wrPtr;
 
->>>>>>> ba3a8030
 	NsWriterLock();
 	wrPtr = connPtr->streamWriter;
 	if (wrPtr) {
